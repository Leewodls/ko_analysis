.env
/model/korean_kesy18_model
__pycache__
pipeline.log
wav2vec2_checkpoints
<<<<<<< HEAD
test.ipynb
google_stt_credential.json
=======

models/

# Created by https://www.toptal.com/developers/gitignore/api/python,visualstudiocode
# Edit at https://www.toptal.com/developers/gitignore?templates=python,visualstudiocode

### Python ###
# Byte-compiled / optimized / DLL files
__pycache__/
*.py[cod]
*$py.class

# C extensions
*.so

# Distribution / packaging
.Python
build/
develop-eggs/
dist/
downloads/
eggs/
.eggs/
lib/
lib64/
parts/
sdist/
var/
wheels/
share/python-wheels/
*.egg-info/
.installed.cfg
*.egg
MANIFEST

# PyInstaller
#  Usually these files are written by a python script from a template
#  before PyInstaller builds the exe, so as to inject date/other infos into it.
*.manifest
*.spec

# Installer logs
pip-log.txt
pip-delete-this-directory.txt

# Unit test / coverage reports
htmlcov/
.tox/
.nox/
.coverage
.coverage.*
.cache
nosetests.xml
coverage.xml
*.cover
*.py,cover
.hypothesis/
.pytest_cache/
cover/

# Translations
*.mo
*.pot

# Django stuff:
*.log
local_settings.py
db.sqlite3
db.sqlite3-journal

# Flask stuff:
instance/
.webassets-cache

# Scrapy stuff:
.scrapy

# Sphinx documentation
docs/_build/

# PyBuilder
.pybuilder/
target/

# Jupyter Notebook
.ipynb_checkpoints

# IPython
profile_default/
ipython_config.py

# pyenv
#   For a library or package, you might want to ignore these files since the code is
#   intended to run in multiple environments; otherwise, check them in:
# .python-version

# pipenv
#   According to pypa/pipenv#598, it is recommended to include Pipfile.lock in version control.
#   However, in case of collaboration, if having platform-specific dependencies or dependencies
#   having no cross-platform support, pipenv may install dependencies that don't work, or not
#   install all needed dependencies.
#Pipfile.lock

# poetry
#   Similar to Pipfile.lock, it is generally recommended to include poetry.lock in version control.
#   This is especially recommended for binary packages to ensure reproducibility, and is more
#   commonly ignored for libraries.
#   https://python-poetry.org/docs/basic-usage/#commit-your-poetrylock-file-to-version-control
#poetry.lock

# pdm
#   Similar to Pipfile.lock, it is generally recommended to include pdm.lock in version control.
#pdm.lock
#   pdm stores project-wide configurations in .pdm.toml, but it is recommended to not include it
#   in version control.
#   https://pdm.fming.dev/#use-with-ide
.pdm.toml

# PEP 582; used by e.g. github.com/David-OConnor/pyflow and github.com/pdm-project/pdm
__pypackages__/

# Celery stuff
celerybeat-schedule
celerybeat.pid

# SageMath parsed files
*.sage.py

# Environments
.env
.venv
env/
venv/
ENV/
env.bak/
venv.bak/

# Spyder project settings
.spyderproject
.spyproject

# Rope project settings
.ropeproject

# mkdocs documentation
/site

# mypy
.mypy_cache/
.dmypy.json
dmypy.json

# Pyre type checker
.pyre/

# pytype static type analyzer
.pytype/

# Cython debug symbols
cython_debug/

# PyCharm
#  JetBrains specific template is maintained in a separate JetBrains.gitignore that can
#  be found at https://github.com/github/gitignore/blob/main/Global/JetBrains.gitignore
#  and can be added to the global gitignore or merged into this file.  For a more nuclear
#  option (not recommended) you can uncomment the following to ignore the entire idea folder.
#.idea/

### Python Patch ###
# Poetry local configuration file - https://python-poetry.org/docs/configuration/#local-configuration
poetry.toml

# ruff
.ruff_cache/

# LSP config files
pyrightconfig.json

### VisualStudioCode ###
.vscode/*
!.vscode/settings.json
!.vscode/tasks.json
!.vscode/launch.json
!.vscode/extensions.json
!.vscode/*.code-snippets

# Local History for Visual Studio Code
.history/

# Built Visual Studio Code Extensions
*.vsix

### VisualStudioCode Patch ###
# Ignore all local history of files
.history
.ionide

# End of https://www.toptal.com/developers/gitignore/api/python,visualstudiocode
>>>>>>> fc141458
<|MERGE_RESOLUTION|>--- conflicted
+++ resolved
@@ -3,10 +3,8 @@
 __pycache__
 pipeline.log
 wav2vec2_checkpoints
-<<<<<<< HEAD
 test.ipynb
 google_stt_credential.json
-=======
 
 models/
 
@@ -202,7 +200,4 @@
 ### VisualStudioCode Patch ###
 # Ignore all local history of files
 .history
-.ionide
-
-# End of https://www.toptal.com/developers/gitignore/api/python,visualstudiocode
->>>>>>> fc141458
+.ionide