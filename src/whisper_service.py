# ----------------------------------------------------------------------------------------------------
# 작성목적 : Whisper STT 변환 서비스
# 작성일 : 2025-06-25

# 변경사항 내역 (날짜 | 변경목적 | 변경내용 | 작성자 순으로 기입)
# 알수없음 | 최초 구현 | Whisper STT 변환 서비스 | 이재인
# ----------------------------------------------------------------------------------------------------

import os
import logging
import whisper
from typing import Optional, Dict, Any
import torch
import openai
from dotenv import load_dotenv

logger = logging.getLogger(__name__)

load_dotenv()

class WhisperService:
    """Whisper STT 변환 서비스"""
    
<<<<<<< HEAD
    def __init__(self):
        self.api_key = os.getenv("OPENAI_API_KEY")
        if not self.api_key:
            raise ValueError("OPENAI_API_KEY가 설정되지 않았습니다.")
        self.client = openai.OpenAI(api_key=self.api_key)

    def transcribe(self, audio_path: str, prompt: str = ""):
=======
    def __init__(self, model_name: str = "small"):
        """
        Args:
            model_name: Whisper 모델 크기 (tiny, base, small, medium, large)
        """
        self.model_name = model_name
        self.model = None
        self.device = "cuda" if torch.cuda.is_available() else "cpu"
        
    async def load_model(self):
        """Whisper 모델 로드"""
        try:
            logger.info(f"Whisper 모델 로딩 시작: {self.model_name} on {self.device}")
            self.model = whisper.load_model(self.model_name, device=self.device)
            logger.info("Whisper 모델 로딩 완료")
            
        except Exception as e:
            logger.error(f"Whisper 모델 로딩 실패: {str(e)}")
            raise
    
    async def transcribe(self, audio_path: str, language: str = "ko") -> str:
        """
        음성 파일을 텍스트로 변환
        
        Args:
            audio_path: 음성 파일 경로
            language: 언어 코드 (기본값: ko)
            
        Returns:
            str: 변환된 텍스트
        """
>>>>>>> fc141458
        try:
            logger.info(f"Whisper API STT 변환 시작: {audio_path}")
            with open(audio_path, "rb") as audio_file:
                response = self.client.audio.transcriptions.create(
                    model="whisper-1",
                    file=audio_file,
                    prompt=prompt,
                    response_format="verbose_json",
                    language="ko"
                )
            transcript = response.text
            logger.info(f"Whisper API STT 변환 완료: {len(transcript)}자")
            logger.debug(f"전체 STT 텍스트: {transcript}")
            return transcript
        except Exception as e:
            logger.error(f"Whisper API STT 변환 실패: {e}")
            return None
    
    async def transcribe_with_segments(self, audio_path: str, language: str = "ko") -> Dict[str, Any]:
        """
        음성 파일을 세그먼트별로 변환
        
        Args:
            audio_path: 음성 파일 경로
            language: 언어 코드
            
        Returns:
            Dict: 전체 텍스트와 세그먼트 정보
        """
        try:
            if not self.model:
                raise RuntimeError("Whisper 모델이 로드되지 않았습니다.")
            
            logger.info(f"세그먼트별 STT 변환 시작: {audio_path}")
            
            result = self.model.transcribe(
                audio_path,
                language=language,
                task="transcribe",
                verbose=False
            )
            
            segments = []
            for segment in result["segments"]:
                segments.append({
                    "start": segment["start"],
                    "end": segment["end"],
                    "text": segment["text"].strip()
                })
            
            return {
                "text": result["text"].strip(),
                "segments": segments,
                "language": result.get("language", language)
            }
            
        except Exception as e:
            logger.error(f"세그먼트별 STT 변환 실패: {str(e)}")
            raise
    
    def get_model_info(self) -> Dict[str, Any]:
        """모델 정보 반환"""
        return {
            "model_name": self.model_name,
            "device": self.device,
            "loaded": self.model is not None
        } <|MERGE_RESOLUTION|>--- conflicted
+++ resolved
@@ -20,8 +20,6 @@
 
 class WhisperService:
     """Whisper STT 변환 서비스"""
-    
-<<<<<<< HEAD
     def __init__(self):
         self.api_key = os.getenv("OPENAI_API_KEY")
         if not self.api_key:
@@ -29,39 +27,6 @@
         self.client = openai.OpenAI(api_key=self.api_key)
 
     def transcribe(self, audio_path: str, prompt: str = ""):
-=======
-    def __init__(self, model_name: str = "small"):
-        """
-        Args:
-            model_name: Whisper 모델 크기 (tiny, base, small, medium, large)
-        """
-        self.model_name = model_name
-        self.model = None
-        self.device = "cuda" if torch.cuda.is_available() else "cpu"
-        
-    async def load_model(self):
-        """Whisper 모델 로드"""
-        try:
-            logger.info(f"Whisper 모델 로딩 시작: {self.model_name} on {self.device}")
-            self.model = whisper.load_model(self.model_name, device=self.device)
-            logger.info("Whisper 모델 로딩 완료")
-            
-        except Exception as e:
-            logger.error(f"Whisper 모델 로딩 실패: {str(e)}")
-            raise
-    
-    async def transcribe(self, audio_path: str, language: str = "ko") -> str:
-        """
-        음성 파일을 텍스트로 변환
-        
-        Args:
-            audio_path: 음성 파일 경로
-            language: 언어 코드 (기본값: ko)
-            
-        Returns:
-            str: 변환된 텍스트
-        """
->>>>>>> fc141458
         try:
             logger.info(f"Whisper API STT 변환 시작: {audio_path}")
             with open(audio_path, "rb") as audio_file:
