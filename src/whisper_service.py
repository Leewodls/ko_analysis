--- conflicted
+++ resolved
@@ -4,6 +4,7 @@
 
 # 변경사항 내역 (날짜 | 변경목적 | 변경내용 | 작성자 순으로 기입)
 # 알수없음 | 최초 구현 | Whisper STT 변환 서비스 | 이재인
+# 2025-07-03 | 모델 변경 | Whisper 모델 변경 | 구동빈
 # ----------------------------------------------------------------------------------------------------
 
 import os
@@ -21,7 +22,6 @@
 class WhisperService:
     """Whisper STT 변환 서비스"""
     
-<<<<<<< HEAD
     def __init__(self, model_name: str = "small"):
         """
         Args:
@@ -33,35 +33,6 @@
         
     async def load_model(self):
         """Whisper 모델 로드"""
-        try:
-            logger.info(f"Whisper 모델 로딩 시작: {self.model_name} on {self.device}")
-            self.model = whisper.load_model(self.model_name, device=self.device)
-            logger.info("Whisper 모델 로딩 완료")
-            
-        except Exception as e:
-            logger.error(f"Whisper 모델 로딩 실패: {str(e)}")
-            raise
-    
-    async def transcribe(self, audio_path: str, language: str = "ko") -> str:
-        """
-        음성 파일을 텍스트로 변환
-        
-        Args:
-            audio_path: 음성 파일 경로
-            language: 언어 코드 (기본값: ko)
-            
-        Returns:
-            str: 변환된 텍스트
-        """
-=======
-    def __init__(self):
-        self.api_key = os.getenv("OPENAI_API_KEY")
-        if not self.api_key:
-            raise ValueError("OPENAI_API_KEY가 설정되지 않았습니다.")
-        self.client = openai.OpenAI(api_key=self.api_key)
-
-    def transcribe(self, audio_path: str, prompt: str = ""):
->>>>>>> ef18326e
         try:
             logger.info(f"Whisper API STT 변환 시작: {audio_path}")
             with open(audio_path, "rb") as audio_file:
